<<<<<<< HEAD
/* fcgi.go is a FastCGI implementation in pure Go.

Minimal example:
fcgi.Responder(func (req *fcgi.Request) {
	req.Status("200 OK")
	req.Write("Hello World")
}, 100)
=======
// Copyright 2010 The Go Authors. All rights reserved.
// Use of this source code is governed by a BSD-style
// license that can be found in the LICENSE file.
/*
	fcgi.go is a FastCGI implementation in Go.

	It is meant to integrate directly with the http module.
>>>>>>> 40cbead4

	It provides two main pieces: fcgi.Handler and fcgi.Listener

	fcgi.Handler returns a http.Handler that will do round-robin dispatch to remote FastCGI Responders to handle each request.
	 - You create one directly: http.Handle("/", fcgi.Handler(...)).  See example for details.
	fcgi.Listener is a net.Listener that you can pass to http.Serve to produce a FastCGI Responder.
	 - You get one by calling fcgi.Listen(), or fcgi.ListenFD().  See example and tests for details.

<<<<<<< HEAD
fcgi.TCPResponder("localhost:7143", func (req *fcgi.Request) {
	req.Status("200 OK")
	req.Write("Hello World")
}, 100)
=======
	Example: You want a create a FastCGI responder that a webserver can connect to via a TCP socket.
		package main
>>>>>>> 40cbead4

		import (
			"http"
			"http/fcgi"
		)

<<<<<<< HEAD
import (
	"os"
	"io"
	"net"
	"fmt"
	"encoding/binary"
	"bytes"
	"strings"
	"http"
	"time"
	"syscall"
	// "log"
	// "io/ioutil"
	// "container/vector"
)

type RequestId uint16
type Socket io.ReadWriteCloser

/* Handler is the type for a callable that handles requests. */
type Handler func(*Request)

/* The basic FastCGI Request object */
type Request struct {
	// embed all the fields and methods of http.Request
	http.Request

	// also, a response
	http.Response
=======
		func HelloServer(con *http.Conn, req *http.Request) {
			io.WriteString(con, "hello, world!\n")
		}

		func main() {
			http.Handle("/hello", http.HandlerFunc(HelloServer))
			if listen, err := fcgi.Listen("0.0.0.0:7134"); err == nil {
				http.Serve(listen, nil)
			}
		}

	Now, if you configured lighttpd to connect to ( "host" => "127.0.0.1", "port" => 7134 ),
	It will serve your hello, world application.

	Example: You want to create an application that can be spawned to service FastCGI requests.
		package main
>>>>>>> 40cbead4

		import (
			"http"
			"http/fcgi"
		)

<<<<<<< HEAD
	// the requestId from the FCGI protocol
	id RequestId

	// as FCGI_STDIN packets arrive, they go here
	stdin *bytes.Buffer // read by .Body Reader

	// as FCGI_PARAM packets arrive, they go here in raw form
	env map[string]string // HTTP_* values are parsed out of this map, cleaned, and stored in .Header

	// book-keeping
	responseStarted bool
	startTime       int64
	real_output     io.WriteCloser
	chunked         bool // if the response didnt provide a Content-Length or Transfer-Encoding of its own
	// then Transfer-Encoding: chunked will be assumed, and all calls to .Write will add the chunk headers automatically
}

/* Responder accepts new connections on stdin, and serves FCGI over the accepted connections.
This is how, for example, lighttpd expects you to behave if you specify "bin-path" in its config.
Arguments:
	application - the callable which will produce the output for each Request.
	pool_size - the number of goroutines to spawn into a worker pool for processing requests
*/
type Responder struct {
	pool *WorkerPool
}

func NewResponder(application Handler, pool_size int) *Responder {
	r := &Responder{
		pool: newWorkerPool(pool_size, application),
	}
	return r
}
func (self *Responder) Run(ready chan bool, exit chan bool, done chan bool) {
	accept := AcceptFDChannel(0)
	for {
		select {
		case nfd := <-accept:
			if nfd > 0 {
				Log("Responder: Accept(0)")
				go handleConnection(io.ReadWriteCloser(os.NewFile(nfd, "<noname>")), self.pool)
			} else {
				break
			}
		case <-exit:
			break
		}
	}
	Log("Responder: Done.")
	done <- true
}

/* TCPResponder creates a FastCGI Responder that listens on the supplied address.
Arguments:
 	addr - a string like "localhost:1234", or "0.0.0.0:999", that specifies a local interface to listen on.
 	application - the callable which will produce the output for each Request.
 	pool_size - the number of goroutines to spawn into a worker pool for processing requests
*/
type TCPResponder struct {
	listenAddress string
	listenPort    int
	pool          *WorkerPool
}

func NewTCPResponder(listenAddress string, application Handler, pool_size int) *TCPResponder {
	self := &TCPResponder{
		listenAddress: listenAddress,
		pool: newWorkerPool(pool_size, application),
	}
	return self
}
func (self *TCPResponder) Run(ready chan bool, exit chan bool, done chan bool) os.Error {
	defer Done(done)
	if addr, err := net.ResolveTCPAddr(self.listenAddress); err == nil {
		self.listenPort = addr.Port
		if lsock, err := net.ListenTCP("tcp4", addr); err == nil {
			accept := AcceptChannel(lsock)
			ready <- true
			for {
				select {
				case sock := <-accept:
					if sock != nil {
						go handleConnection(sock, self.pool)
					} else {
						break
					}
				case <-exit:
					break
				}
			}
		} else {
			Log("ListenTCP failed: %s", err.String())
			return err
		}
	} else {
		Log("ResolveTCPAddr failed: %s", err.String())
		return err
	}
	return nil
}
=======
		func main() {
			if listen, err := fcgi.ListenFD(0); err == nil {
				http.Serve(listen, nil)
			}
		}

	Example: You have an existing FastCGI application running on a TCP host and want Go's http.Serve to send requests to it for servicing.

		http.Handle("/", fcgi.Handler([]string{
			"127.0.0.1:7134",
			"127.0.0.1:7135",
			// ... repeat for each responder ...
		}))
		http.ListenAndServe(":80", nil)

	Example: You want to serve static files, or errors, or anything, immediately, while sending only some other requests to a FastCGI Responder.

		http.Handle("/", fcgi.Handler([]string{
			// ... as above ...
		}))
		http.Handle("/static", http.FileServer(...))
		http.ListenAndServe(":80", nil)

	In this example, the http server will use the FileServer to serve files from /static immediately, but all other requests will be sent along to the Responder.

	See fcgi_test.go for examples of how to use both the Handler and Listener in the same process.
	(hint: they cannot share the same default muxer).
>>>>>>> 40cbead4

	Future Work:

	There should be a variant of fcgi.Handler that can use ForkAndExec to dynamically spawn another process,
	and connect to it over an FD.  fcgi.ListenFD is in place to provide support for accepting connections this way, would be nice to be able to produce them.
	Also, this would allow Go to run PHP applications as FastCGI responders.

	There should be variants of Handler and Listener that support net.UnixConn
*/
package fcgi
// fcgi.go defines the raw protocol and some utils
// listener.go defines fcgi.Listener, et al
// handler.go defines fcgi.Handler, et al

<<<<<<< HEAD
/* Error(msg) sends text over the FCGI_STDERR channel to the webserver. */
func (req *Request) Error(str string) {
	if !req.responseStarted {
		req.startResponse("500 Application Error", req.Response.Header)
	}
	req.fcgiWrite(FCGI_STDERR, str)
	// TODO: req.fcgiWrite(FCGI_STDOUT, <error output html>)
}

/* Write(msg) sends text over the FCGI_STDOUT channel to the webserver. */
func (req *Request) Write(str string) {
	if !req.responseStarted {
		req.startResponse(req.Response.Status, req.Response.Header)
	}
	if req.chunked {
		req.fcgiWrite(FCGI_STDOUT, addChunkHeaders(str))
	} else {
		req.fcgiWrite(FCGI_STDOUT, str)
	}
}

func addChunkHeaders(str string) string {
	l := len(str)
	hex := fmt.Sprintf("%x", l)
	crlf := "\r\n"
	return hex + crlf + str + crlf
}


/* Private Request methods */
func newRequest(id RequestId, output io.WriteCloser) *Request {
	start := time.Nanoseconds()
	stdin := bytes.NewBuffer(make([]byte, 0, 4096))
	data := bytes.NewBuffer(make([]byte, 0, 4096))
	r := &Request{
		Request: http.Request{
			Method: "GET",
			RawURL: "",
			URL: nil,
			Proto: "",
			ProtoMajor: 0,
			ProtoMinor: 0,
			Header: map[string]string{},
			Body: NewDummyReadCloser(stdin),
			Close: true,
			Host: "",
			Referer: "",
			UserAgent: "",
			Form: nil,
		},
		Response: http.Response{
			Status: "200 OK",
			StatusCode: 200,
			Header: map[string]string{},
		},
		// the fastcgi requestId
		id: id,
		// the raw environment sent over FCGI
		env: map[string]string{},
		// the private buffers to write to
		stdin: stdin,
		data: data,
		// the public read-only Data buffer for the FCGI_DATA stream
		Data: io.Reader(data),
		// book-keeping
		responseStarted: false,
		startTime: start,
		real_output: output,
		chunked: false,
	}
	return r
}
func (req *Request) fcgiWrite(kind uint8, str string) {
	// the private cousin of req.Write(), this one outputs the real fcgi packets to the webserver
	WriteFCGI(req.real_output, newFCGIPacketString(kind, req.id, str))
}
func (req *Request) end(appStatus uint32, protocolStatus uint8) {
	if req.chunked {
		// send the last-chunk
		req.chunked = false // we want raw output for this last part
		req.Write("0\r\n")
	}
	// send the done messages
	req.finish()
	// write the final packet
	req.real_output.Write(newFCGIPacket(FCGI_END_REQUEST, req.id, newEndRequest(appStatus, protocolStatus).bytes()).bytes())
	// if the webserver requested that we close this connection
	if req.Request.Close {
		req.real_output.Close()
	}
}
func (req *Request) startResponse(status string, headers map[string]string) {
	req.responseStarted = true
	crlf := "\r\n"
	req.Write(req.Request.Proto + " " + status + crlf)
	chunked := false
	// if there is no Content-Length or Transfer-Encoding
	// automatically add Transfer-Encoding: chunked
	if _, ok := headers["Content-Length"]; !ok {
		if _, ok := headers["Transfer-Encoding"]; !ok {
			headers["Transfer-Encoding"] = "chunked"
			chunked = true
		} // if someone manually set Transfer-Encoding before now
		// we take it as an indication that they want to manually do the encoding
		// and all .Write()s will be untouched
	}

	// force a default Content-Type
	if _, ok := headers["Content-Type"]; !ok {
		headers["Content-Type"] = "plain/text"
	}
	for key, val := range headers {
		req.Write(key + ": " + val + crlf)
	}
	req.Write(crlf)
	req.chunked = chunked
=======
import (
	"os"
	"io"
	"net"
	"encoding/binary"
	"bytes"
	"fmt"
)

// Socket is a handy short-hand for ReadWriteCloser.
// Because FastCGI has to work over a variety of connection types (tcp, unix, and stdin), we need to keep our I/O fairly abstract.
type Socket io.ReadWriteCloser

// Log is a quick indirection to enable disable logging
var Log = dontLog             // or = log.Stderr to see the logging output
func dontLog(k string, v ...) {}

// Packet Types (fcgiHeader.Kind)
const (
	FCGI_BEGIN_REQUEST = iota + 1
	FCGI_ABORT_REQUEST
	FCGI_END_REQUEST
	FCGI_PARAMS
	FCGI_STDIN
	FCGI_STDOUT
	FCGI_STDERR
	FCGI_DATA
	FCGI_GET_VALUES
	FCGI_GET_VALUES_RESULT
	FCGI_UNKNOWN_TYPE
	FCGI_MAXTYPE = FCGI_UNKNOWN_TYPE
)
// Keep the connection between web-server and responder open after request
const FCGI_KEEP_CONN = 1
// Max amount of data in a FastCGI record body
const FCGI_MAX_WRITE = 65534
// Roles (fcgiBeginRequest.Roles)
const (
	FCGI_RESPONDER = iota + 1 // only Responders are implemented.
	FCGI_AUTHORIZER
	FCGI_FILTER
)
// ProtocolStatus (in fcgiEndRequest)
const (
	FCGI_REQUEST_COMPLETE = iota
	FCGI_CANT_MPX_CONN
	FCGI_OVERLOADED
	FCGI_UNKNOWN_ROLE
)

type fcgiHeader struct {
	Version       uint8
	Kind          uint8
	ReqId         uint16
	ContentLength uint16
	PaddingLength uint8
	Reserved      uint8
}
type fcgiEndRequest struct {
	AppStatus      uint32
	ProtocolStatus uint8
	Reserved       [3]uint8
}
type fcgiBeginRequest struct {
	Role     uint16
	Flags    uint8
	Reserved [5]uint8
>>>>>>> 40cbead4
}

func newFcgiHeader(kind uint8, id uint16, content_length int) *fcgiHeader {
	return &fcgiHeader{
		Version: 1,
		Kind: kind,
		ReqId: id,
		ContentLength: uint16(content_length),
		PaddingLength: uint8(-content_length & 7),
	}
}
// this will read ContentLength+PaddingLength bytes, and return the first ContentLength bytes
func (self *fcgiHeader) readContent(r io.Reader) (b []byte, err os.Error) {
	t := int(self.ContentLength) + int(self.PaddingLength)
	b = make([]byte, t)
	if t == 0 {
		return b, nil
	}
	n, err := r.Read(b)
	if n < int(self.ContentLength) {
		return b[0:n], os.NewError(fmt.Sprint("Short read got ", n, "of", t))
	} else if n < t {
		// so we read the content but not the padding, which we _must_ read
		pad := make([]byte, self.PaddingLength)
		if m, err := r.Read(pad); err == nil {
			if m < int(self.PaddingLength) {
				return b[0:n], os.NewError(fmt.Sprint("Short read got ", n, "of", t, " and only", m, "of", self.PaddingLength, "padding"))
			}
		} else {
			return b[0:n], os.NewError(fmt.Sprint("Failed to read padding:", err))
		}
	}
	// Log("readContent{",self.ContentLength,self.PaddingLength,"}: ",b[0:self.ContentLength],b[self.ContentLength:n])
	// discard the padding bytes from the final selection
	return b[0:self.ContentLength], err
}
<<<<<<< HEAD
func (req *Request) handle(application Handler) {
	// make sure our http.Request object is complete before we dispatch
	var ok bool
	if req.Host, ok = req.env["HTTP_HOST"]; !ok {
		req.Error("fcgi.go: HTTP_HOST required and missing from FCGI_PARAMS.")
		req.Write("fcgi.go: HTTP_HOST required and missing from FCGI_PARAMS.")
		req.end(500, FCGI_REQUEST_COMPLETE)
		return
	}
	if req.Method, ok = req.env["REQUEST_METHOD"]; !ok {
		req.Error("fcgi.go: REQUEST_METHOD required and missing from FCGI_PARAMS.")
		req.Write("fcgi.go: REQUEST_METHOD required and missing from FCGI_PARAMS.")
		req.end(500, FCGI_REQUEST_COMPLETE)
		return
	}
	if req.RawURL, ok = req.env["REQUEST_URI"]; !ok {
		req.Error("fcgi.go: REQUEST_URI required and missing from FCGI_PARAMS.")
		req.Write("fcgi.go: REQUEST_URI required and missing from FCGI_PARAMS.")
		req.end(500, FCGI_REQUEST_COMPLETE)
		return
	}
	urlstr := "http://" + req.Host + req.RawURL + "?" + req.env["QUERY_STRING"]
	if url, err := http.ParseURLReference(urlstr); err == nil {
		req.URL = url
	} else {
		req.Error("fcgi.go: Could not parse a proper URL from: " + urlstr)
		req.Write("fcgi.go: Could not parse a proper URL from: " + urlstr)
		req.end(500, FCGI_REQUEST_COMPLETE)
	}
	req.Request.Proto = req.env["SERVER_PROTOCOL"] // like HTTP/1.1
	if req.Request.Proto[0:4] != "HTTP" {
		req.Error(fmt.Sprint("Request protocol not HTTP: %s", string(req.Request.Proto[0:4])))
		req.Write(fmt.Sprint("Request protocol not HTTP: %s", string(req.Request.Proto[0:4])))
		req.end(500, FCGI_REQUEST_COMPLETE)
	}
	i := 5
	req.Request.ProtoMajor, i, _ = atoi(req.Request.Proto, i)
	req.Request.ProtoMinor, _, _ = atoi(req.Request.Proto, i+1)
	req.Response.Proto = req.Request.Proto
	req.Response.ProtoMajor = req.Request.ProtoMajor
	req.Response.ProtoMinor = req.Request.ProtoMinor

	if ref, ok := req.env["HTTP_REFERER"]; ok {
		req.Referer = ref
=======
func (self *fcgiHeader) writePadding(w io.Writer) os.Error {
	if self.PaddingLength > 0 {
		pad := make([]byte, self.PaddingLength) // TODO: less allocation, since we throw it away anyway...
		Log("fcgiWrite: Pad", pad)
		_, err := w.Write(pad)
		return err
>>>>>>> 40cbead4
	}
	return nil
}
<<<<<<< HEAD
func (req *Request) finish() {
	req.fcgiWrite(FCGI_STDOUT, "")
	req.fcgiWrite(FCGI_STDERR, "")
}

/* FastCGI has its own pair encoding: <name-len><val-len><name><val>, with a couple kinks.
 * but these two functions read a chunk at a time, see parseFcgiParams for usage
 */
=======

// fcgiWrite() writes a single FastCGI record to a Writer
func fcgiWrite(conn io.Writer, kind uint8, reqId uint16, b []byte) (n int, err os.Error) {
	h := newFcgiHeader(kind, reqId, len(b))
	Log("fcgiWrite: Header", conn, h)
	writeStruct(conn, h)
	if len(b) > 0 {
		n, err = conn.Write(b)
		Log("fcgiWrite: Body", b)
		h.writePadding(conn)
	}
	return n, err
}

// FastCGI has its own pair encoding: <name-len><val-len><name><val>, with a couple kinks.
// but these two functions read a chunk at a time, see parseFcgiParams for usage
>>>>>>> 40cbead4
func getOneSize(slice []byte) (uint32, []byte) {
	size := slice[0]
	r := 1
	if size>>7 == 1 {
		er := binary.Read(bytes.NewBuffer(slice[0:4]), binary.BigEndian, &size)
		if er != nil {
			Log("binary.Read err:", er)
			return 0, slice[len(slice):len(slice)]
		}
		r = 4
	}
	return uint32(size), slice[r:len(slice)]
}
func getOneValue(slice []byte, size uint32) (string, []byte) {
	if int(size) > len(slice) {
<<<<<<< HEAD
		Log("Responder: invalid pair encoding", slice, size)
=======
		Log("invalid pair encoding", slice, size)
>>>>>>> 40cbead4
		return "", slice[0:0]
	}
	return string(slice[0:size]), slice[size:len(slice)]
}
func encodeSize(size int) []byte {
	if size > 127 {
		buf := make([]byte, 4)
		binary.BigEndian.PutUint32(buf, uint32(size))
		return buf
	}
	buf := make([]byte, 1)
	buf[0] = uint8(size)
	return buf
}

// when the webserver sends us "ACCEPT_ENCODING" as a header,
// (in the FCGI_PARAMS) standardize it like: Accept-Encoding
func standardCase(str []byte) string {
	ret := make([]byte, len(str))
	first := true
	for i := 0; i < len(str); i++ {
		if str[i] == '_' {
			ret[i] = '-'
			first = true
		} else if first {
			ret[i] = str[i]
			first = false
		} else {
			ret[i] = bytes.ToLower(str[i : i+1])[0]
		}
	}
	return string(ret)
}
<<<<<<< HEAD
func (req *Request) parseFcgiParams(text []byte) {
	// parseFcgiParams reads an encoded []byte into this
	// request's env map
	slice := text[0:len(text)]
	for len(slice) > 0 {
		var (
			key_len uint32 = 0
			val_len uint32 = 0
			key     string = ""
			val     string = ""
		)
		key_len, slice = getOneSize(slice)
		val_len, slice = getOneSize(slice)
		key, slice = getOneValue(slice, key_len)
		val, slice = getOneValue(slice, val_len)
		req.env[key] = val
		Log("Param: %s val: %s", key, val)
		if strings.HasPrefix(key, "HTTP_") {
			req.Request.Header[standardCase(strings.Bytes(key)[5:])] = val
		}
	}
}

/* handleConnection is the handler that reads actual FCGI packets off the wire,
 * it fills in data on the proper request, and once the body of the request is in,
 * it dispatches the request to the specified worker pool
 */
func handleConnection(rw io.ReadWriteCloser, pool *WorkerPool) {
	requests := map[RequestId]*Request{}
	for {
		Log("Responder: Reading Packet...")
		p, err := ReadFCGI(rw)
		if err == os.EOF {
			Log("Responder: EOF")
			break
		} else if err != nil {
			Log("Responder: ReadFCGI Error:", err)
			break
		}
		if p == nil {
			Log("Responder: got a nil packet from ReadFCGI")
			break
		}
		Log("Responder: got packet %s", p)
		req, _ := requests[p.hdr.ReqId]
		switch p.hdr.Kind {
		case FCGI_BEGIN_REQUEST:
			Log("Responder: FCGI_BEGIN_REQUEST")
			var h FCGIBeginRequest
			binary.Read(bytes.NewBuffer(p.content), binary.BigEndian, &h)
			req = newRequest(p.hdr.ReqId, io.WriteCloser(rw))
			req.Request.Close = ((h.Flags & FCGI_KEEP_CONN) != FCGI_KEEP_CONN)
			req.Response.Close = req.Request.Close
			fmt.Printf("Responder: setting req.Close = %s from %d", req.Request.Close, h.Flags)
			requests[p.hdr.ReqId] = req
		case FCGI_PARAMS:
			Log("Responder: FCGI_PARAMS")
			req.parseFcgiParams(p.content)
			Log("Responder: done parsing.")
		case FCGI_STDIN:
			Log("Responder: FCGI_STDIN")
			if p.hdr.ContentLength == uint16(0) { // once the request body is in, start the application
				// TODO: can we do this a step earlier, so that the stdin Reader blocks until these packets arrive?
				pool.assignWork(req) // send the request into the worker pool
			} else {
				// Log("STDIN: %s", p.content)
				req.stdin.Write(p.content)
			}
		case FCGI_GET_VALUES:
			Log("Responder: FCGI_GET_VALUES")
			// TODO
		case FCGI_DATA:
			Log("Responder: FCGI_DATA")
			if p.hdr.ContentLength > uint16(0) {
				req.data.Write(p.content)
			}
		case FCGI_ABORT_REQUEST:
			Log("Responder: ABORT_REQUEST")
			req.finish()
		default:
			Log("Responder: Unknown packet header type: %d in %s", p.hdr.Kind, p)
			// req.real_output.Write(newFCGIPacket(FCGI_UNKNOWN_TYPE, p.hdr.ReqId, []byte{p.hdr.Kind, 0, 0, 0, 0, 0, 0, 0}).bytes())
		}
=======

// write a struct in binary encoding to a writer
func writeStruct(w io.Writer, data interface{}) os.Error {
	err := binary.Write(w, binary.BigEndian, data)
	if err != nil && err != os.EOF {
		Log("WriteTo Error:", err)
>>>>>>> 40cbead4
	}
	return err
}

// read a struct in binary encoding from a reader
func readStruct(r io.Reader, data interface{}) (err os.Error) {
	err = binary.Read(r, binary.BigEndian, data)
	if err != nil && err != os.EOF {
		Log("ReadFrom Error:", err)
	}
<<<<<<< HEAD
}
func (self *WorkerPool) worker(id int, application Handler) {
	// each worker continually
	for {
		// reads from their work channel
		req := <-self.ch
		// breaks on a close signal (a nil value)
		if req == nil {
			break
		}
		// handles the request
		req.handle(application)
		elapsed := float64(time.Nanoseconds()-req.startTime) * float64(10e-6)
		Log("Worker %d completed: %s in %.2f ms.", id, req.env["REQUEST_URI"], elapsed)
	}
	// Log("Worker %d exiting", id)
	// when finished, notify
	self.done <- 1
}

/* The protocol details: */

const ( // packet types
	FCGI_BEGIN_REQUEST = iota + 1
	FCGI_ABORT_REQUEST
	FCGI_END_REQUEST
	FCGI_PARAMS
	FCGI_STDIN
	FCGI_STDOUT
	FCGI_STDERR
	FCGI_DATA
	FCGI_GET_VALUES
	FCGI_GET_VALUES_RESULT
	FCGI_UNKNOWN_TYPE
	FCGI_MAXTYPE = FCGI_UNKNOWN_TYPE
)

const FCGI_KEEP_CONN = 1
const FCGI_MAX_WRITE = 65534

const (
	FCGI_RESPONDER = iota + 1
	FCGI_AUTHORIZER
	FCGI_FILTER
)

const ( // protocolStatus
	FCGI_REQUEST_COMPLETE = iota
	FCGI_CANT_MPX_CONN
	FCGI_OVERLOADED
	FCGI_UNKNOWN_ROLE
)

type FCGIHeader struct {
	Version       uint8
	Kind          uint8
	ReqId         RequestId
	ContentLength uint16
	PaddingLength uint8
	Reserved      uint8
}

func readFCGIHeader(r io.Reader) (FCGIHeader, os.Error) {
	var h FCGIHeader
	err := binary.Read(r, binary.BigEndian, &h)
	if err != os.EOF && err != nil {
		Log("newFCGIHeader Error: %s %s %s", err, r, h)
	}
	return h, err
}
func (h *FCGIHeader) bytes() []byte {
	order := binary.BigEndian
	buf := make([]byte, 8)
	buf[0] = h.Version
	buf[1] = h.Kind
	order.PutUint16(buf[2:4], uint16(h.ReqId))
	order.PutUint16(buf[4:6], h.ContentLength)
	buf[6] = h.PaddingLength
	buf[7] = h.Reserved
	return buf
=======
	return err
}

// a reader that supports a dummy Close()
type nopCloser struct {
	io.Reader
>>>>>>> 40cbead4
}

func (nopCloser) Close() os.Error { return nil }

<<<<<<< HEAD
func ReadFCGI(r io.Reader) (*FCGIPacket, os.Error) {
	p := new(FCGIPacket)
	if hdr, err := readFCGIHeader(r); err == nil {
		p.hdr = hdr
		if p.hdr.ContentLength > 0 || p.hdr.PaddingLength > 0 {
			// read the content (and any padding)
			p.content = make([]byte, p.hdr.ContentLength+uint16(p.hdr.PaddingLength))
			if _, err = r.Read(p.content); err != nil {
				return nil, err
			}
			// discard the padding
			p.content = p.content[0:p.hdr.ContentLength]
		}
		return p, nil
	} else {
		return nil, err
	}
	return nil, nil
}

func WriteFCGI(w io.Writer, p *FCGIPacket) { w.Write(p.bytes()) }

func newFCGIPacket(kind uint8, reqid RequestId, content []byte) *FCGIPacket {
	l := len(content)
	p := &FCGIPacket{
		hdr: FCGIHeader{
			Version: 1,
			Kind: kind,
			ReqId: reqid,
			ContentLength: uint16(l),
			PaddingLength: uint8(-l & 7),
		},
		content: content,
	}
	return p
}
func newFCGIPacketString(kind uint8, reqid RequestId, content string) *FCGIPacket {
	return newFCGIPacket(kind, reqid, strings.Bytes(content))
}
func (p *FCGIPacket) bytes() []byte {
	buf := bytes.NewBuffer(p.hdr.bytes())
	buf.Write(p.content)
	buf.Write(make([]byte, p.hdr.PaddingLength))
	return buf.Bytes()
}

type FCGIBeginRequest struct {
	Role     uint16
	Flags    uint8
	Reserved [5]uint8
}

func newFCGIBeginRequest(keepConnected bool) *FCGIBeginRequest {
	flags := uint8(0)
	if keepConnected {
		flags |= FCGI_KEEP_CONN
	}
	return &FCGIBeginRequest{
		Role: FCGI_RESPONDER,
		Flags: flags,
	}
}
func (self *FCGIBeginRequest) bytes() []byte {
	buf := make([]byte, 8)
	binary.BigEndian.PutUint16(buf, self.Role)
	buf[2] = self.Flags
	return buf
}

type FCGIEndRequest struct {
	appStatus      uint32
	protocolStatus uint8
	reserved       [3]uint8
}

func newEndRequest(appStatus uint32, protocolStatus uint8) *FCGIEndRequest {
	er := new(FCGIEndRequest)
	er.appStatus = appStatus
	er.protocolStatus = protocolStatus
	return er
}
func (self *FCGIEndRequest) bytes() []byte {
	buf := make([]byte, 8)
	binary.BigEndian.PutUint32(buf, self.appStatus)
	buf[4] = self.protocolStatus
	return buf
}

/* some util stuff */
func Log(msg string, v ...) {
	if strings.Index(msg, "%") > -1 {
		msg = fmt.Sprintf(msg+"\r\n", v)
	} else {
		msg = msg + " " + fmt.Sprintln(v)
	}
	f, err := os.Open("fcgi.log", os.O_APPEND|os.O_CREATE|os.O_WRONLY, 0666)
	if err != nil {
		os.Stderr.WriteString("LogErr1: " + err.String() + "\r\n")
	}
	n, err := f.WriteString(msg)
	if err != nil {
		os.Stderr.WriteString("LogErr2: " + err.String() + "\r\n")
	}
	if n == 0 {
		os.Stderr.WriteString("LogErr3: 0 bytes written\r\n")
=======
// a quick wrapper for DialTCP that handles name resolution
func dialAddr(addr string) (conn *net.TCPConn, err os.Error) {
	laddr, _ := net.ResolveTCPAddr("127.0.0.1:0")
	if raddr, err := net.ResolveTCPAddr(addr); err == nil {
		if sock, err := net.DialTCP("tcp4", laddr, raddr); err == nil {
			conn = sock
		}
	}
	return conn, err
}

// copied from http.request
// this does the atoi conversion at different offsets i in s
// used in parsing the HTTP protocol version
func atoi(s string, i int) (n, i1 int, ok bool) {
	const Big = 1000000
	if i >= len(s) || s[i] < '0' || s[i] > '9' {
		return 0, 0, false
>>>>>>> 40cbead4
	}
	n = 0
	for ; i < len(s) && '0' <= s[i] && s[i] <= '9'; i++ {
		n = n*10 + int(s[i]-'0')
		if n > Big {
			return 0, 0, false
		}
	}
<<<<<<< HEAD
	// log.Stderr(msg)
	// os.Stderr.WriteString("Log: "+msg+"\r\n")
}

type ProxyReader struct {
	io.Reader
	r io.Reader
}

func NewProxyReader(r io.Reader) *ProxyReader { return &ProxyReader{r: r} }
func (self *ProxyReader) Read(b []byte) (n int, err os.Error) {
	n, err = self.r.Read(b)
	Log("Read: n:%d b:%s err: %s\r\n", n, b, err)
	return n, err
}

type DummyReadCloser struct {
	io.Reader
}

func NewDummyReadCloser(r io.Reader) DummyReadCloser {
	return DummyReadCloser{
		Reader: r,
	}
}
func (r DummyReadCloser) Close() os.Error { return nil }

// returns a channel that, when read, yields the results of AcceptTCP()
func AcceptChannel(listenSock *net.TCPListener) (ch chan *net.TCPConn) {
	ch = make(chan *net.TCPConn)
	go func(c chan *net.TCPConn) {
		for {
			if sock, err := listenSock.AcceptTCP(); err == nil {
				c <- sock
			} else {
				c <- nil
				break
			}
		}
	}(ch)
	return ch
}

// returns a channel that, when read, yields the results of syscall.Accept(fd)
func AcceptFDChannel(fd int) chan int {
	ch := make(chan int)
	go func() {
		for {
			if sock, _, err := syscall.Accept(fd); err == 0 {
				ch <- sock
			} else {
				ch <- -1
				break
			}
		}
	}()
	return ch
}

func Done(done chan bool) { done <- true }
=======
	return n, i, true
}
>>>>>>> 40cbead4
<|MERGE_RESOLUTION|>--- conflicted
+++ resolved
@@ -1,359 +1,93 @@
-<<<<<<< HEAD
-/* fcgi.go is a FastCGI implementation in pure Go.
-
-Minimal example:
-fcgi.Responder(func (req *fcgi.Request) {
-	req.Status("200 OK")
-	req.Write("Hello World")
-}, 100)
-=======
 // Copyright 2010 The Go Authors. All rights reserved.
 // Use of this source code is governed by a BSD-style
 // license that can be found in the LICENSE file.
-/*
-	fcgi.go is a FastCGI implementation in Go.
-
-	It is meant to integrate directly with the http module.
->>>>>>> 40cbead4
-
-	It provides two main pieces: fcgi.Handler and fcgi.Listener
-
-	fcgi.Handler returns a http.Handler that will do round-robin dispatch to remote FastCGI Responders to handle each request.
-	 - You create one directly: http.Handle("/", fcgi.Handler(...)).  See example for details.
-	fcgi.Listener is a net.Listener that you can pass to http.Serve to produce a FastCGI Responder.
-	 - You get one by calling fcgi.Listen(), or fcgi.ListenFD().  See example and tests for details.
-
-<<<<<<< HEAD
-fcgi.TCPResponder("localhost:7143", func (req *fcgi.Request) {
-	req.Status("200 OK")
-	req.Write("Hello World")
-}, 100)
-=======
-	Example: You want a create a FastCGI responder that a webserver can connect to via a TCP socket.
-		package main
->>>>>>> 40cbead4
-
-		import (
-			"http"
-			"http/fcgi"
-		)
-
-<<<<<<< HEAD
-import (
-	"os"
-	"io"
-	"net"
-	"fmt"
-	"encoding/binary"
-	"bytes"
-	"strings"
-	"http"
-	"time"
-	"syscall"
-	// "log"
-	// "io/ioutil"
-	// "container/vector"
-)
-
-type RequestId uint16
-type Socket io.ReadWriteCloser
-
-/* Handler is the type for a callable that handles requests. */
-type Handler func(*Request)
-
-/* The basic FastCGI Request object */
-type Request struct {
-	// embed all the fields and methods of http.Request
-	http.Request
-
-	// also, a response
-	http.Response
-=======
-		func HelloServer(con *http.Conn, req *http.Request) {
-			io.WriteString(con, "hello, world!\n")
-		}
-
-		func main() {
-			http.Handle("/hello", http.HandlerFunc(HelloServer))
-			if listen, err := fcgi.Listen("0.0.0.0:7134"); err == nil {
-				http.Serve(listen, nil)
-			}
-		}
-
-	Now, if you configured lighttpd to connect to ( "host" => "127.0.0.1", "port" => 7134 ),
-	It will serve your hello, world application.
-
-	Example: You want to create an application that can be spawned to service FastCGI requests.
-		package main
->>>>>>> 40cbead4
-
-		import (
-			"http"
-			"http/fcgi"
-		)
-
-<<<<<<< HEAD
-	// the requestId from the FCGI protocol
-	id RequestId
-
-	// as FCGI_STDIN packets arrive, they go here
-	stdin *bytes.Buffer // read by .Body Reader
-
-	// as FCGI_PARAM packets arrive, they go here in raw form
-	env map[string]string // HTTP_* values are parsed out of this map, cleaned, and stored in .Header
-
-	// book-keeping
-	responseStarted bool
-	startTime       int64
-	real_output     io.WriteCloser
-	chunked         bool // if the response didnt provide a Content-Length or Transfer-Encoding of its own
-	// then Transfer-Encoding: chunked will be assumed, and all calls to .Write will add the chunk headers automatically
-}
-
-/* Responder accepts new connections on stdin, and serves FCGI over the accepted connections.
-This is how, for example, lighttpd expects you to behave if you specify "bin-path" in its config.
-Arguments:
-	application - the callable which will produce the output for each Request.
-	pool_size - the number of goroutines to spawn into a worker pool for processing requests
-*/
-type Responder struct {
-	pool *WorkerPool
-}
-
-func NewResponder(application Handler, pool_size int) *Responder {
-	r := &Responder{
-		pool: newWorkerPool(pool_size, application),
-	}
-	return r
-}
-func (self *Responder) Run(ready chan bool, exit chan bool, done chan bool) {
-	accept := AcceptFDChannel(0)
-	for {
-		select {
-		case nfd := <-accept:
-			if nfd > 0 {
-				Log("Responder: Accept(0)")
-				go handleConnection(io.ReadWriteCloser(os.NewFile(nfd, "<noname>")), self.pool)
-			} else {
-				break
-			}
-		case <-exit:
-			break
-		}
-	}
-	Log("Responder: Done.")
-	done <- true
-}
-
-/* TCPResponder creates a FastCGI Responder that listens on the supplied address.
-Arguments:
- 	addr - a string like "localhost:1234", or "0.0.0.0:999", that specifies a local interface to listen on.
- 	application - the callable which will produce the output for each Request.
- 	pool_size - the number of goroutines to spawn into a worker pool for processing requests
-*/
-type TCPResponder struct {
-	listenAddress string
-	listenPort    int
-	pool          *WorkerPool
-}
-
-func NewTCPResponder(listenAddress string, application Handler, pool_size int) *TCPResponder {
-	self := &TCPResponder{
-		listenAddress: listenAddress,
-		pool: newWorkerPool(pool_size, application),
-	}
-	return self
-}
-func (self *TCPResponder) Run(ready chan bool, exit chan bool, done chan bool) os.Error {
-	defer Done(done)
-	if addr, err := net.ResolveTCPAddr(self.listenAddress); err == nil {
-		self.listenPort = addr.Port
-		if lsock, err := net.ListenTCP("tcp4", addr); err == nil {
-			accept := AcceptChannel(lsock)
-			ready <- true
-			for {
-				select {
-				case sock := <-accept:
-					if sock != nil {
-						go handleConnection(sock, self.pool)
-					} else {
-						break
-					}
-				case <-exit:
-					break
-				}
-			}
-		} else {
-			Log("ListenTCP failed: %s", err.String())
-			return err
-		}
-	} else {
-		Log("ResolveTCPAddr failed: %s", err.String())
-		return err
-	}
-	return nil
-}
-=======
-		func main() {
-			if listen, err := fcgi.ListenFD(0); err == nil {
-				http.Serve(listen, nil)
-			}
-		}
-
-	Example: You have an existing FastCGI application running on a TCP host and want Go's http.Serve to send requests to it for servicing.
-
-		http.Handle("/", fcgi.Handler([]string{
-			"127.0.0.1:7134",
-			"127.0.0.1:7135",
-			// ... repeat for each responder ...
-		}))
-		http.ListenAndServe(":80", nil)
-
-	Example: You want to serve static files, or errors, or anything, immediately, while sending only some other requests to a FastCGI Responder.
-
-		http.Handle("/", fcgi.Handler([]string{
-			// ... as above ...
-		}))
-		http.Handle("/static", http.FileServer(...))
-		http.ListenAndServe(":80", nil)
-
-	In this example, the http server will use the FileServer to serve files from /static immediately, but all other requests will be sent along to the Responder.
-
-	See fcgi_test.go for examples of how to use both the Handler and Listener in the same process.
-	(hint: they cannot share the same default muxer).
->>>>>>> 40cbead4
-
-	Future Work:
-
-	There should be a variant of fcgi.Handler that can use ForkAndExec to dynamically spawn another process,
-	and connect to it over an FD.  fcgi.ListenFD is in place to provide support for accepting connections this way, would be nice to be able to produce them.
-	Also, this would allow Go to run PHP applications as FastCGI responders.
-
-	There should be variants of Handler and Listener that support net.UnixConn
+
+/* This package implements FastCGI for use with the builtin http module.
+
+It provides two main pieces: fcgi.Handler and fcgi.Listener
+
+fcgi.Handler returns a http.Handler that will do round-robin dispatch to remote FastCGI Responders to handle each request.
+
+ - You create one directly: http.Handle("/", fcgi.Handler(...)).  See example for details.
+
+fcgi.Listener is a net.Listener that you can pass to http.Serve to produce a FastCGI Responder.
+
+ - You get one by calling fcgi.Listen(), or fcgi.ListenFD().  See example and tests for details.
+
+Example: You want a create a FastCGI responder that a webserver can connect to via a TCP socket.
+
+	package main
+
+	import (
+		"http"
+		"http/fcgi"
+	)
+
+	func HelloServer(con *http.Conn, req *http.Request) {
+		io.WriteString(con, "hello, world!\n")
+	}
+
+	func main() {
+		http.Handle("/hello", http.HandlerFunc(HelloServer))
+		if listen, err := fcgi.Listen("0.0.0.0:7134"); err == nil {
+			http.Serve(listen, nil)
+		}
+	}
+
+Now, if you configured lighttpd to connect to ( "host" => "127.0.0.1", "port" => 7134 ),
+It will serve your hello, world application.
+
+Example: You want to create an application that can be spawned to service FastCGI requests.
+
+	package main
+
+	import (
+		"http"
+		"http/fcgi"
+	)
+
+	func main() {
+		if listen, err := fcgi.ListenFD(0); err == nil {
+			http.Serve(listen, nil)
+		}
+	}
+
+Example: You have an existing FastCGI application running on a TCP host and want Go's http.Serve to send requests to it for servicing.
+
+	http.Handle("/", fcgi.Handler([]string{
+		"127.0.0.1:7134",
+		"127.0.0.1:7135",
+		// ... repeat for each responder ...
+	}))
+	http.ListenAndServe(":80", nil)
+
+Example: You want to serve static files, or errors, or anything, immediately, while sending only some other requests to a FastCGI Responder.
+
+	http.Handle("/", fcgi.Handler([]string{
+		// ... as above ...
+	}))
+	http.Handle("/static", http.FileServer(...))
+	http.ListenAndServe(":80", nil)
+
+In this example, the http server will use the FileServer to serve files from /static immediately, but all other requests will be sent along to the Responder.
+
+See fcgi_test.go for examples of how to use both the Handler and Listener in the same process.
+(hint: they cannot share the same default muxer).
+
+Future Work:
+
+There should be a variant of fcgi.Handler that can use ForkAndExec to dynamically spawn another process,
+and connect to it over an FD.  fcgi.ListenFD is in place to provide support for accepting connections this way, would be nice to be able to produce them.
+Also, this would allow Go to run PHP applications as FastCGI responders.
+
+There should be variants of Handler and Listener that support net.UnixConn
 */
 package fcgi
+
 // fcgi.go defines the raw protocol and some utils
 // listener.go defines fcgi.Listener, et al
 // handler.go defines fcgi.Handler, et al
 
-<<<<<<< HEAD
-/* Error(msg) sends text over the FCGI_STDERR channel to the webserver. */
-func (req *Request) Error(str string) {
-	if !req.responseStarted {
-		req.startResponse("500 Application Error", req.Response.Header)
-	}
-	req.fcgiWrite(FCGI_STDERR, str)
-	// TODO: req.fcgiWrite(FCGI_STDOUT, <error output html>)
-}
-
-/* Write(msg) sends text over the FCGI_STDOUT channel to the webserver. */
-func (req *Request) Write(str string) {
-	if !req.responseStarted {
-		req.startResponse(req.Response.Status, req.Response.Header)
-	}
-	if req.chunked {
-		req.fcgiWrite(FCGI_STDOUT, addChunkHeaders(str))
-	} else {
-		req.fcgiWrite(FCGI_STDOUT, str)
-	}
-}
-
-func addChunkHeaders(str string) string {
-	l := len(str)
-	hex := fmt.Sprintf("%x", l)
-	crlf := "\r\n"
-	return hex + crlf + str + crlf
-}
-
-
-/* Private Request methods */
-func newRequest(id RequestId, output io.WriteCloser) *Request {
-	start := time.Nanoseconds()
-	stdin := bytes.NewBuffer(make([]byte, 0, 4096))
-	data := bytes.NewBuffer(make([]byte, 0, 4096))
-	r := &Request{
-		Request: http.Request{
-			Method: "GET",
-			RawURL: "",
-			URL: nil,
-			Proto: "",
-			ProtoMajor: 0,
-			ProtoMinor: 0,
-			Header: map[string]string{},
-			Body: NewDummyReadCloser(stdin),
-			Close: true,
-			Host: "",
-			Referer: "",
-			UserAgent: "",
-			Form: nil,
-		},
-		Response: http.Response{
-			Status: "200 OK",
-			StatusCode: 200,
-			Header: map[string]string{},
-		},
-		// the fastcgi requestId
-		id: id,
-		// the raw environment sent over FCGI
-		env: map[string]string{},
-		// the private buffers to write to
-		stdin: stdin,
-		data: data,
-		// the public read-only Data buffer for the FCGI_DATA stream
-		Data: io.Reader(data),
-		// book-keeping
-		responseStarted: false,
-		startTime: start,
-		real_output: output,
-		chunked: false,
-	}
-	return r
-}
-func (req *Request) fcgiWrite(kind uint8, str string) {
-	// the private cousin of req.Write(), this one outputs the real fcgi packets to the webserver
-	WriteFCGI(req.real_output, newFCGIPacketString(kind, req.id, str))
-}
-func (req *Request) end(appStatus uint32, protocolStatus uint8) {
-	if req.chunked {
-		// send the last-chunk
-		req.chunked = false // we want raw output for this last part
-		req.Write("0\r\n")
-	}
-	// send the done messages
-	req.finish()
-	// write the final packet
-	req.real_output.Write(newFCGIPacket(FCGI_END_REQUEST, req.id, newEndRequest(appStatus, protocolStatus).bytes()).bytes())
-	// if the webserver requested that we close this connection
-	if req.Request.Close {
-		req.real_output.Close()
-	}
-}
-func (req *Request) startResponse(status string, headers map[string]string) {
-	req.responseStarted = true
-	crlf := "\r\n"
-	req.Write(req.Request.Proto + " " + status + crlf)
-	chunked := false
-	// if there is no Content-Length or Transfer-Encoding
-	// automatically add Transfer-Encoding: chunked
-	if _, ok := headers["Content-Length"]; !ok {
-		if _, ok := headers["Transfer-Encoding"]; !ok {
-			headers["Transfer-Encoding"] = "chunked"
-			chunked = true
-		} // if someone manually set Transfer-Encoding before now
-		// we take it as an indication that they want to manually do the encoding
-		// and all .Write()s will be untouched
-	}
-
-	// force a default Content-Type
-	if _, ok := headers["Content-Type"]; !ok {
-		headers["Content-Type"] = "plain/text"
-	}
-	for key, val := range headers {
-		req.Write(key + ": " + val + crlf)
-	}
-	req.Write(crlf)
-	req.chunked = chunked
-=======
 import (
 	"os"
 	"io"
@@ -361,19 +95,21 @@
 	"encoding/binary"
 	"bytes"
 	"fmt"
+	"log"
 )
 
-// Socket is a handy short-hand for ReadWriteCloser.
-// Because FastCGI has to work over a variety of connection types (tcp, unix, and stdin), we need to keep our I/O fairly abstract.
-type Socket io.ReadWriteCloser
-
-// Log is a quick indirection to enable disable logging
-var Log = dontLog             // or = log.Stderr to see the logging output
+// Log is the logging function used throughout this package.
+// By default, it will log nothing.  But, if you set this to log.Stderr, or some other logger that you create, it will use that as well.
+var Log = log.Stderr
+
 func dontLog(k string, v ...) {}
 
-// Packet Types (fcgiHeader.Kind)
 const (
-	FCGI_BEGIN_REQUEST = iota + 1
+	// The fd to use when we are execed by the web-server
+	FCGI_LISTENSOCK_FILENO = iota
+
+	// Packet Types (fcgiHeader.Kind)
+	FCGI_BEGIN_REQUEST
 	FCGI_ABORT_REQUEST
 	FCGI_END_REQUEST
 	FCGI_PARAMS
@@ -386,16 +122,20 @@
 	FCGI_UNKNOWN_TYPE
 	FCGI_MAXTYPE = FCGI_UNKNOWN_TYPE
 )
+
 // Keep the connection between web-server and responder open after request
 const FCGI_KEEP_CONN = 1
+
 // Max amount of data in a FastCGI record body
 const FCGI_MAX_WRITE = 65534
+
 // Roles (fcgiBeginRequest.Roles)
 const (
 	FCGI_RESPONDER = iota + 1 // only Responders are implemented.
 	FCGI_AUTHORIZER
 	FCGI_FILTER
 )
+
 // ProtocolStatus (in fcgiEndRequest)
 const (
 	FCGI_REQUEST_COMPLETE = iota
@@ -421,7 +161,6 @@
 	Role     uint16
 	Flags    uint8
 	Reserved [5]uint8
->>>>>>> 40cbead4
 }
 
 func newFcgiHeader(kind uint8, id uint16, content_length int) *fcgiHeader {
@@ -433,6 +172,7 @@
 		PaddingLength: uint8(-content_length & 7),
 	}
 }
+
 // this will read ContentLength+PaddingLength bytes, and return the first ContentLength bytes
 func (self *fcgiHeader) readContent(r io.Reader) (b []byte, err os.Error) {
 	t := int(self.ContentLength) + int(self.PaddingLength)
@@ -458,72 +198,22 @@
 	// discard the padding bytes from the final selection
 	return b[0:self.ContentLength], err
 }
-<<<<<<< HEAD
-func (req *Request) handle(application Handler) {
-	// make sure our http.Request object is complete before we dispatch
-	var ok bool
-	if req.Host, ok = req.env["HTTP_HOST"]; !ok {
-		req.Error("fcgi.go: HTTP_HOST required and missing from FCGI_PARAMS.")
-		req.Write("fcgi.go: HTTP_HOST required and missing from FCGI_PARAMS.")
-		req.end(500, FCGI_REQUEST_COMPLETE)
-		return
-	}
-	if req.Method, ok = req.env["REQUEST_METHOD"]; !ok {
-		req.Error("fcgi.go: REQUEST_METHOD required and missing from FCGI_PARAMS.")
-		req.Write("fcgi.go: REQUEST_METHOD required and missing from FCGI_PARAMS.")
-		req.end(500, FCGI_REQUEST_COMPLETE)
-		return
-	}
-	if req.RawURL, ok = req.env["REQUEST_URI"]; !ok {
-		req.Error("fcgi.go: REQUEST_URI required and missing from FCGI_PARAMS.")
-		req.Write("fcgi.go: REQUEST_URI required and missing from FCGI_PARAMS.")
-		req.end(500, FCGI_REQUEST_COMPLETE)
-		return
-	}
-	urlstr := "http://" + req.Host + req.RawURL + "?" + req.env["QUERY_STRING"]
-	if url, err := http.ParseURLReference(urlstr); err == nil {
-		req.URL = url
-	} else {
-		req.Error("fcgi.go: Could not parse a proper URL from: " + urlstr)
-		req.Write("fcgi.go: Could not parse a proper URL from: " + urlstr)
-		req.end(500, FCGI_REQUEST_COMPLETE)
-	}
-	req.Request.Proto = req.env["SERVER_PROTOCOL"] // like HTTP/1.1
-	if req.Request.Proto[0:4] != "HTTP" {
-		req.Error(fmt.Sprint("Request protocol not HTTP: %s", string(req.Request.Proto[0:4])))
-		req.Write(fmt.Sprint("Request protocol not HTTP: %s", string(req.Request.Proto[0:4])))
-		req.end(500, FCGI_REQUEST_COMPLETE)
-	}
-	i := 5
-	req.Request.ProtoMajor, i, _ = atoi(req.Request.Proto, i)
-	req.Request.ProtoMinor, _, _ = atoi(req.Request.Proto, i+1)
-	req.Response.Proto = req.Request.Proto
-	req.Response.ProtoMajor = req.Request.ProtoMajor
-	req.Response.ProtoMinor = req.Request.ProtoMinor
-
-	if ref, ok := req.env["HTTP_REFERER"]; ok {
-		req.Referer = ref
-=======
+
+// so we dont have to allocate new ones all the time, these are always zero, and we write slices of it for padding
+var paddingSource = make([]byte, 7) // packets are padded to 8-bytes, so if we are padding more than 7 its a whole wasted packet
 func (self *fcgiHeader) writePadding(w io.Writer) os.Error {
-	if self.PaddingLength > 0 {
-		pad := make([]byte, self.PaddingLength) // TODO: less allocation, since we throw it away anyway...
-		Log("fcgiWrite: Pad", pad)
+	p := self.PaddingLength
+	if p > 0 {
+		if p > 7 {
+			return os.NewError(fmt.Sprint("fcgiWrite: invalid padding requested:", p, "should be less than 8."))
+		}
+		pad := paddingSource[0:p]
+		// Log("fcgiWrite: Padding", pad)
 		_, err := w.Write(pad)
 		return err
->>>>>>> 40cbead4
 	}
 	return nil
 }
-<<<<<<< HEAD
-func (req *Request) finish() {
-	req.fcgiWrite(FCGI_STDOUT, "")
-	req.fcgiWrite(FCGI_STDERR, "")
-}
-
-/* FastCGI has its own pair encoding: <name-len><val-len><name><val>, with a couple kinks.
- * but these two functions read a chunk at a time, see parseFcgiParams for usage
- */
-=======
 
 // fcgiWrite() writes a single FastCGI record to a Writer
 func fcgiWrite(conn io.Writer, kind uint8, reqId uint16, b []byte) (n int, err os.Error) {
@@ -532,7 +222,7 @@
 	writeStruct(conn, h)
 	if len(b) > 0 {
 		n, err = conn.Write(b)
-		Log("fcgiWrite: Body", b)
+		// Log("fcgiWrite: Body", b)
 		h.writePadding(conn)
 	}
 	return n, err
@@ -540,7 +230,6 @@
 
 // FastCGI has its own pair encoding: <name-len><val-len><name><val>, with a couple kinks.
 // but these two functions read a chunk at a time, see parseFcgiParams for usage
->>>>>>> 40cbead4
 func getOneSize(slice []byte) (uint32, []byte) {
 	size := slice[0]
 	r := 1
@@ -554,17 +243,15 @@
 	}
 	return uint32(size), slice[r:len(slice)]
 }
+
 func getOneValue(slice []byte, size uint32) (string, []byte) {
 	if int(size) > len(slice) {
-<<<<<<< HEAD
-		Log("Responder: invalid pair encoding", slice, size)
-=======
 		Log("invalid pair encoding", slice, size)
->>>>>>> 40cbead4
 		return "", slice[0:0]
 	}
 	return string(slice[0:size]), slice[size:len(slice)]
 }
+
 func encodeSize(size int) []byte {
 	if size > 127 {
 		buf := make([]byte, 4)
@@ -594,98 +281,12 @@
 	}
 	return string(ret)
 }
-<<<<<<< HEAD
-func (req *Request) parseFcgiParams(text []byte) {
-	// parseFcgiParams reads an encoded []byte into this
-	// request's env map
-	slice := text[0:len(text)]
-	for len(slice) > 0 {
-		var (
-			key_len uint32 = 0
-			val_len uint32 = 0
-			key     string = ""
-			val     string = ""
-		)
-		key_len, slice = getOneSize(slice)
-		val_len, slice = getOneSize(slice)
-		key, slice = getOneValue(slice, key_len)
-		val, slice = getOneValue(slice, val_len)
-		req.env[key] = val
-		Log("Param: %s val: %s", key, val)
-		if strings.HasPrefix(key, "HTTP_") {
-			req.Request.Header[standardCase(strings.Bytes(key)[5:])] = val
-		}
-	}
-}
-
-/* handleConnection is the handler that reads actual FCGI packets off the wire,
- * it fills in data on the proper request, and once the body of the request is in,
- * it dispatches the request to the specified worker pool
- */
-func handleConnection(rw io.ReadWriteCloser, pool *WorkerPool) {
-	requests := map[RequestId]*Request{}
-	for {
-		Log("Responder: Reading Packet...")
-		p, err := ReadFCGI(rw)
-		if err == os.EOF {
-			Log("Responder: EOF")
-			break
-		} else if err != nil {
-			Log("Responder: ReadFCGI Error:", err)
-			break
-		}
-		if p == nil {
-			Log("Responder: got a nil packet from ReadFCGI")
-			break
-		}
-		Log("Responder: got packet %s", p)
-		req, _ := requests[p.hdr.ReqId]
-		switch p.hdr.Kind {
-		case FCGI_BEGIN_REQUEST:
-			Log("Responder: FCGI_BEGIN_REQUEST")
-			var h FCGIBeginRequest
-			binary.Read(bytes.NewBuffer(p.content), binary.BigEndian, &h)
-			req = newRequest(p.hdr.ReqId, io.WriteCloser(rw))
-			req.Request.Close = ((h.Flags & FCGI_KEEP_CONN) != FCGI_KEEP_CONN)
-			req.Response.Close = req.Request.Close
-			fmt.Printf("Responder: setting req.Close = %s from %d", req.Request.Close, h.Flags)
-			requests[p.hdr.ReqId] = req
-		case FCGI_PARAMS:
-			Log("Responder: FCGI_PARAMS")
-			req.parseFcgiParams(p.content)
-			Log("Responder: done parsing.")
-		case FCGI_STDIN:
-			Log("Responder: FCGI_STDIN")
-			if p.hdr.ContentLength == uint16(0) { // once the request body is in, start the application
-				// TODO: can we do this a step earlier, so that the stdin Reader blocks until these packets arrive?
-				pool.assignWork(req) // send the request into the worker pool
-			} else {
-				// Log("STDIN: %s", p.content)
-				req.stdin.Write(p.content)
-			}
-		case FCGI_GET_VALUES:
-			Log("Responder: FCGI_GET_VALUES")
-			// TODO
-		case FCGI_DATA:
-			Log("Responder: FCGI_DATA")
-			if p.hdr.ContentLength > uint16(0) {
-				req.data.Write(p.content)
-			}
-		case FCGI_ABORT_REQUEST:
-			Log("Responder: ABORT_REQUEST")
-			req.finish()
-		default:
-			Log("Responder: Unknown packet header type: %d in %s", p.hdr.Kind, p)
-			// req.real_output.Write(newFCGIPacket(FCGI_UNKNOWN_TYPE, p.hdr.ReqId, []byte{p.hdr.Kind, 0, 0, 0, 0, 0, 0, 0}).bytes())
-		}
-=======
 
 // write a struct in binary encoding to a writer
 func writeStruct(w io.Writer, data interface{}) os.Error {
 	err := binary.Write(w, binary.BigEndian, data)
 	if err != nil && err != os.EOF {
 		Log("WriteTo Error:", err)
->>>>>>> 40cbead4
 	}
 	return err
 }
@@ -696,211 +297,31 @@
 	if err != nil && err != os.EOF {
 		Log("ReadFrom Error:", err)
 	}
-<<<<<<< HEAD
-}
-func (self *WorkerPool) worker(id int, application Handler) {
-	// each worker continually
-	for {
-		// reads from their work channel
-		req := <-self.ch
-		// breaks on a close signal (a nil value)
-		if req == nil {
-			break
-		}
-		// handles the request
-		req.handle(application)
-		elapsed := float64(time.Nanoseconds()-req.startTime) * float64(10e-6)
-		Log("Worker %d completed: %s in %.2f ms.", id, req.env["REQUEST_URI"], elapsed)
-	}
-	// Log("Worker %d exiting", id)
-	// when finished, notify
-	self.done <- 1
-}
-
-/* The protocol details: */
-
-const ( // packet types
-	FCGI_BEGIN_REQUEST = iota + 1
-	FCGI_ABORT_REQUEST
-	FCGI_END_REQUEST
-	FCGI_PARAMS
-	FCGI_STDIN
-	FCGI_STDOUT
-	FCGI_STDERR
-	FCGI_DATA
-	FCGI_GET_VALUES
-	FCGI_GET_VALUES_RESULT
-	FCGI_UNKNOWN_TYPE
-	FCGI_MAXTYPE = FCGI_UNKNOWN_TYPE
-)
-
-const FCGI_KEEP_CONN = 1
-const FCGI_MAX_WRITE = 65534
-
-const (
-	FCGI_RESPONDER = iota + 1
-	FCGI_AUTHORIZER
-	FCGI_FILTER
-)
-
-const ( // protocolStatus
-	FCGI_REQUEST_COMPLETE = iota
-	FCGI_CANT_MPX_CONN
-	FCGI_OVERLOADED
-	FCGI_UNKNOWN_ROLE
-)
-
-type FCGIHeader struct {
-	Version       uint8
-	Kind          uint8
-	ReqId         RequestId
-	ContentLength uint16
-	PaddingLength uint8
-	Reserved      uint8
-}
-
-func readFCGIHeader(r io.Reader) (FCGIHeader, os.Error) {
-	var h FCGIHeader
-	err := binary.Read(r, binary.BigEndian, &h)
-	if err != os.EOF && err != nil {
-		Log("newFCGIHeader Error: %s %s %s", err, r, h)
-	}
-	return h, err
-}
-func (h *FCGIHeader) bytes() []byte {
-	order := binary.BigEndian
-	buf := make([]byte, 8)
-	buf[0] = h.Version
-	buf[1] = h.Kind
-	order.PutUint16(buf[2:4], uint16(h.ReqId))
-	order.PutUint16(buf[4:6], h.ContentLength)
-	buf[6] = h.PaddingLength
-	buf[7] = h.Reserved
-	return buf
-=======
 	return err
 }
 
 // a reader that supports a dummy Close()
 type nopCloser struct {
 	io.Reader
->>>>>>> 40cbead4
 }
 
 func (nopCloser) Close() os.Error { return nil }
 
-<<<<<<< HEAD
-func ReadFCGI(r io.Reader) (*FCGIPacket, os.Error) {
-	p := new(FCGIPacket)
-	if hdr, err := readFCGIHeader(r); err == nil {
-		p.hdr = hdr
-		if p.hdr.ContentLength > 0 || p.hdr.PaddingLength > 0 {
-			// read the content (and any padding)
-			p.content = make([]byte, p.hdr.ContentLength+uint16(p.hdr.PaddingLength))
-			if _, err = r.Read(p.content); err != nil {
-				return nil, err
-			}
-			// discard the padding
-			p.content = p.content[0:p.hdr.ContentLength]
-		}
-		return p, nil
-	} else {
-		return nil, err
-	}
-	return nil, nil
-}
-
-func WriteFCGI(w io.Writer, p *FCGIPacket) { w.Write(p.bytes()) }
-
-func newFCGIPacket(kind uint8, reqid RequestId, content []byte) *FCGIPacket {
-	l := len(content)
-	p := &FCGIPacket{
-		hdr: FCGIHeader{
-			Version: 1,
-			Kind: kind,
-			ReqId: reqid,
-			ContentLength: uint16(l),
-			PaddingLength: uint8(-l & 7),
-		},
-		content: content,
-	}
-	return p
-}
-func newFCGIPacketString(kind uint8, reqid RequestId, content string) *FCGIPacket {
-	return newFCGIPacket(kind, reqid, strings.Bytes(content))
-}
-func (p *FCGIPacket) bytes() []byte {
-	buf := bytes.NewBuffer(p.hdr.bytes())
-	buf.Write(p.content)
-	buf.Write(make([]byte, p.hdr.PaddingLength))
-	return buf.Bytes()
-}
-
-type FCGIBeginRequest struct {
-	Role     uint16
-	Flags    uint8
-	Reserved [5]uint8
-}
-
-func newFCGIBeginRequest(keepConnected bool) *FCGIBeginRequest {
-	flags := uint8(0)
-	if keepConnected {
-		flags |= FCGI_KEEP_CONN
-	}
-	return &FCGIBeginRequest{
-		Role: FCGI_RESPONDER,
-		Flags: flags,
-	}
-}
-func (self *FCGIBeginRequest) bytes() []byte {
-	buf := make([]byte, 8)
-	binary.BigEndian.PutUint16(buf, self.Role)
-	buf[2] = self.Flags
-	return buf
-}
-
-type FCGIEndRequest struct {
-	appStatus      uint32
-	protocolStatus uint8
-	reserved       [3]uint8
-}
-
-func newEndRequest(appStatus uint32, protocolStatus uint8) *FCGIEndRequest {
-	er := new(FCGIEndRequest)
-	er.appStatus = appStatus
-	er.protocolStatus = protocolStatus
-	return er
-}
-func (self *FCGIEndRequest) bytes() []byte {
-	buf := make([]byte, 8)
-	binary.BigEndian.PutUint32(buf, self.appStatus)
-	buf[4] = self.protocolStatus
-	return buf
-}
-
-/* some util stuff */
-func Log(msg string, v ...) {
-	if strings.Index(msg, "%") > -1 {
-		msg = fmt.Sprintf(msg+"\r\n", v)
-	} else {
-		msg = msg + " " + fmt.Sprintln(v)
-	}
-	f, err := os.Open("fcgi.log", os.O_APPEND|os.O_CREATE|os.O_WRONLY, 0666)
-	if err != nil {
-		os.Stderr.WriteString("LogErr1: " + err.String() + "\r\n")
-	}
-	n, err := f.WriteString(msg)
-	if err != nil {
-		os.Stderr.WriteString("LogErr2: " + err.String() + "\r\n")
-	}
-	if n == 0 {
-		os.Stderr.WriteString("LogErr3: 0 bytes written\r\n")
-=======
 // a quick wrapper for DialTCP that handles name resolution
-func dialAddr(addr string) (conn *net.TCPConn, err os.Error) {
-	laddr, _ := net.ResolveTCPAddr("127.0.0.1:0")
+func dialTcpAddr(addr string) (conn *net.TCPConn, err os.Error) {
+	laddr, _ := net.ResolveTCPAddr("127.0.0.1:0") // our source addr is any available local one
 	if raddr, err := net.ResolveTCPAddr(addr); err == nil {
-		if sock, err := net.DialTCP("tcp4", laddr, raddr); err == nil {
+		if sock, err := net.DialTCP("tcp", laddr, raddr); err == nil {
+			conn = sock
+		}
+	}
+	return conn, err
+}
+
+// a quick wrapper for DialUnix that handles name resolution
+func dialUnixAddr(addr string) (conn *net.UnixConn, err os.Error) {
+	if raddr, err := net.ResolveUnixAddr("unix", addr); err == nil {
+		if sock, err := net.DialUnix("unix", nil, raddr); err == nil {
 			conn = sock
 		}
 	}
@@ -914,7 +335,6 @@
 	const Big = 1000000
 	if i >= len(s) || s[i] < '0' || s[i] > '9' {
 		return 0, 0, false
->>>>>>> 40cbead4
 	}
 	n = 0
 	for ; i < len(s) && '0' <= s[i] && s[i] <= '9'; i++ {
@@ -923,68 +343,5 @@
 			return 0, 0, false
 		}
 	}
-<<<<<<< HEAD
-	// log.Stderr(msg)
-	// os.Stderr.WriteString("Log: "+msg+"\r\n")
-}
-
-type ProxyReader struct {
-	io.Reader
-	r io.Reader
-}
-
-func NewProxyReader(r io.Reader) *ProxyReader { return &ProxyReader{r: r} }
-func (self *ProxyReader) Read(b []byte) (n int, err os.Error) {
-	n, err = self.r.Read(b)
-	Log("Read: n:%d b:%s err: %s\r\n", n, b, err)
-	return n, err
-}
-
-type DummyReadCloser struct {
-	io.Reader
-}
-
-func NewDummyReadCloser(r io.Reader) DummyReadCloser {
-	return DummyReadCloser{
-		Reader: r,
-	}
-}
-func (r DummyReadCloser) Close() os.Error { return nil }
-
-// returns a channel that, when read, yields the results of AcceptTCP()
-func AcceptChannel(listenSock *net.TCPListener) (ch chan *net.TCPConn) {
-	ch = make(chan *net.TCPConn)
-	go func(c chan *net.TCPConn) {
-		for {
-			if sock, err := listenSock.AcceptTCP(); err == nil {
-				c <- sock
-			} else {
-				c <- nil
-				break
-			}
-		}
-	}(ch)
-	return ch
-}
-
-// returns a channel that, when read, yields the results of syscall.Accept(fd)
-func AcceptFDChannel(fd int) chan int {
-	ch := make(chan int)
-	go func() {
-		for {
-			if sock, _, err := syscall.Accept(fd); err == 0 {
-				ch <- sock
-			} else {
-				ch <- -1
-				break
-			}
-		}
-	}()
-	return ch
-}
-
-func Done(done chan bool) { done <- true }
-=======
 	return n, i, true
-}
->>>>>>> 40cbead4
+}