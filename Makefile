include ../../../Make.$(GOARCH)

<<<<<<< HEAD
include $(GOROOT)/src/Make.$(GOARCH)

TARG=fcgi
GOFILES=\
	fcgi.go\

include $(GOROOT)/src/Make.pkg

=======
TARG=fcgi
GOFILES=\
	fcgi.go\
	listener.go\
	handler.go\

include $(GOROOT)/src/Make.pkg

>>>>>>> 40cbead4
fmt:
	gofmt -w *.go
<|MERGE_RESOLUTION|>--- conflicted
+++ resolved
@@ -1,16 +1,6 @@
 include ../../../Make.$(GOARCH)
 
-<<<<<<< HEAD
-include $(GOROOT)/src/Make.$(GOARCH)
-
-TARG=fcgi
-GOFILES=\
-	fcgi.go\
-
-include $(GOROOT)/src/Make.pkg
-
-=======
-TARG=fcgi
+TARG=http/fcgi
 GOFILES=\
 	fcgi.go\
 	listener.go\
@@ -18,6 +8,9 @@
 
 include $(GOROOT)/src/Make.pkg
 
->>>>>>> 40cbead4
 fmt:
 	gofmt -w *.go
+
+%.out: %.go
+	$(QUOTED_GOBIN)/$(GC) -I _test -o $@.$(O) $<
+	$(QUOTED_GOBIN)/$(LD) -L _test -o $@ $@.$(O)